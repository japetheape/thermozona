--- conflicted
+++ resolved
@@ -69,7 +69,6 @@
 ```
 💡 *Tip*: Each `circuit` is a switch (or `input_boolean`) that opens a manifold loop for that zone. Combine multiple circuits per space for an even temperature.
 
-<<<<<<< HEAD
 ### Fine-tuning the heating curve
 
 Thermozona starts its heating curve with a **3 K base offset** above the warmest active zone. Adjust `heating_base_offset` if your installation—radiators, thick screed floors, or fan coils—needs more or less supply temperature to stay comfortable.
@@ -77,9 +76,7 @@
 ### Fine-tuning the cooling curve
 
 Prefer more aggressive or gentler cooling? Tweak `cooling_base_offset`. The default is **2.5 K below the coldest requested zone**. A lower offset (for example 2.0) keeps the supply water warmer for softer cooling, while a higher offset strengthens the cooling effect.
-=======
 🧮 *Need tighter control?* Override the per-zone `hysteresis` to change how far above/below the target temperature Thermozona waits before switching. Leave it out to keep the default ±0.3 °C deadband.
->>>>>>> 6226841b
 
 ## Connecting Your Heat Pump 🔌
 
